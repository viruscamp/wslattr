[package]
name = "wslattr"
version = "0.1.0"
edition = "2021"

[dependencies]
base64 = "0.22"
clap = { version = "4.5", features = ['derive'] }
dunce = "1"
normpath = "1"
regex = "1.11"
time = { version = "0.3", features = ['formatting'] }
walkdir = "2.5"
<<<<<<< HEAD
windows-registry = "0.6"

[dependencies.windows]
version = "0.62"
=======
windows-registry = "0.4"

[dependencies.windows]
version = "0.59"
>>>>>>> 80b49364
features = [
    "Wdk_Foundation",
    "Wdk_Storage_FileSystem",
    "Win32_System_LibraryLoader",
    "Win32_System_IO",
    "Win32_System_Ioctl",
    "Win32_System_WindowsProgramming",
    "Win32_Storage_FileSystem",
    "Win32_System_Diagnostics_Debug",
    "Win32_Security",
]<|MERGE_RESOLUTION|>--- conflicted
+++ resolved
@@ -11,17 +11,10 @@
 regex = "1.11"
 time = { version = "0.3", features = ['formatting'] }
 walkdir = "2.5"
-<<<<<<< HEAD
 windows-registry = "0.6"
 
 [dependencies.windows]
 version = "0.62"
-=======
-windows-registry = "0.4"
-
-[dependencies.windows]
-version = "0.59"
->>>>>>> 80b49364
 features = [
     "Wdk_Foundation",
     "Wdk_Storage_FileSystem",
